/**
	JSON serialization and value handling.

	This module provides the Json struct for reading, writing and manipulating JSON values in a seamless,
	JavaScript like way. De(serialization) of arbitrary D types is also supported.

	Examples:

	---
	void manipulateJson(Json j)
	{
		// object members can be accessed using member syntax, just like in JavaScript
		j = Json.emptyObject;
		j.name = "Example";
		j.id = 1;

		// retrieving the values is done using get()
		assert(j["name"].get!string == "Example");
		assert(j["id"].get!int == 1);

		// semantic conversions can be done using to()
		assert(j.id.to!string == "1");

		// prints:
		// name: "Example"
		// id: 1
		foreach( string key, value; j ){
			writefln("%s: %s", key, value);
		}

		// print out as JSON: {"name": "Example", "id": 1}
		writefln("JSON: %s", j.toString());
	}
	---

	Copyright: © 2012 RejectedSoftware e.K.
	License: Subject to the terms of the MIT license, as written in the included LICENSE.txt file.
	Authors: Sönke Ludwig
*/
module vibe.data.json;

import vibe.data.utils;

import std.algorithm : min;
import std.array;
import std.conv;
import std.datetime;
import std.exception;
import std.format;
import std.string;
import std.range;
import std.traits;


/******************************************************************************/
/* public types                                                               */
/******************************************************************************/

/**
	Represents a single JSON value.

	Json values can have one of the types defined in the Json.Type enum. They
	behave mostly like values in ECMA script in the way that you can
	transparently perform operations on them. However, strict typechecking is
	done, so that operations between differently typed JSON values will throw
	an exception. Additionally, an explicit cast or using get!() or to!() is
	required to convert a JSON value to the corresponding static D type.
*/
struct Json {
	private {
		// putting all fields in a union results in many false pointers leading to
		// memory leaks and, worse, std.algorithm.swap triggering an assertion
		// because of internal pointers. This crude workaround seems to fix
		// the issues.
		void*[2] m_data;
		ref inout(T) getDataAs(T)() inout { static assert(T.sizeof <= m_data.sizeof); return *cast(inout(T)*)m_data.ptr; }
		@property ref inout(long) m_int() inout { return getDataAs!long(); }
		@property ref inout(double) m_float() inout { return getDataAs!double(); }
		@property ref inout(bool) m_bool() inout { return getDataAs!bool(); }
		@property ref inout(string) m_string() inout { return getDataAs!string(); }
		@property ref inout(Json[string]) m_object() inout { return getDataAs!(Json[string])(); }
		@property ref inout(Json[]) m_array() inout { return getDataAs!(Json[])(); }

		Type m_type = Type.undefined;
	}

	/** Represents the run time type of a JSON value.
	*/
	enum Type {
		undefined,  /// A non-existent value in a JSON object
		null_,      /// Null value
		bool_,      /// Boolean value
		int_,       /// 64-bit integer value
		float_,     /// 64-bit floating point value
		string,     /// UTF-8 string
		array,      /// Array of JSON values
		object,     /// JSON object aka. dictionary from string to Json

		Undefined = undefined,  /// Compatibility alias - will be deprecated soon
		Null = null_,           /// Compatibility alias - will be deprecated soon
		Bool = bool_,           /// Compatibility alias - will be deprecated soon
		Int = int_,             /// Compatibility alias - will be deprecated soon
		Float = float_,         /// Compatibility alias - will be deprecated soon
		String = string,        /// Compatibility alias - will be deprecated soon
		Array = array,          /// Compatibility alias - will be deprecated soon
		Object = object         /// Compatibility alias - will be deprecated soon
	}

	/// New JSON value of Type.Undefined
	static @property Json undefined() { return Json(); }

	/// New JSON value of Type.Object
	static @property Json emptyObject() { return Json(cast(Json[string])null); }

	/// New JSON value of Type.Array
	static @property Json emptyArray() { return Json(cast(Json[])null); }

	/// Deprecated compatibility alias
	deprecated("Please use undefined instead.") alias Undefined = undefined;
	/// ditto
	deprecated("Please use emptyObject instead.") alias EmptyObject = emptyObject;
	/// ditto
	deprecated("Please use emptyArray instead.") alias EmptyArray = emptyArray;

	version(JsonLineNumbers) int line;

	/**
		Constructor for a JSON object.
	*/
	this(typeof(null)) { m_type = Type.null_; }
	/// ditto
	this(bool v) { m_type = Type.bool_; m_bool = v; }
	/// ditto
	this(int v) { m_type = Type.int_; m_int = v; }
	/// ditto
	this(long v) { m_type = Type.int_; m_int = v; }
	/// ditto
	this(double v) { m_type = Type.float_; m_float = v; }
	/// ditto
	this(string v) { m_type = Type.string; m_string = v; }
	/// ditto
	this(Json[] v) { m_type = Type.array; m_array = v; }
	/// ditto
	this(Json[string] v) { m_type = Type.object; m_object = v; }

	/**
		Allows assignment of D values to a JSON value.
	*/
	ref Json opAssign(Json v){
		m_type = v.m_type;
		final switch(m_type){
			case Type.undefined: m_string = null; break;
			case Type.null_: m_string = null; break;
			case Type.bool_: m_bool = v.m_bool; break;
			case Type.int_: m_int = v.m_int; break;
			case Type.float_: m_float = v.m_float; break;
			case Type.string: m_string = v.m_string; break;
			case Type.array: m_array = v.m_array; break;
			case Type.object: m_object = v.m_object; break;
		}
		return this;
	}
	/// ditto
	void opAssign(typeof(null)) { m_type = Type.null_; m_string = null; }
	/// ditto
	bool opAssign(bool v) { m_type = Type.bool_; m_bool = v; return v; }
	/// ditto
	int opAssign(int v) { m_type = Type.int_; m_int = v; return v; }
	/// ditto
	long opAssign(long v) { m_type = Type.int_; m_int = v; return v; }
	/// ditto
	double opAssign(double v) { m_type = Type.float_; m_float = v; return v; }
	/// ditto
	string opAssign(string v) { m_type = Type.string; m_string = v; return v; }
	/// ditto
	Json[] opAssign(Json[] v) { m_type = Type.array; m_array = v; return v; }
	/// ditto
	Json[string] opAssign(Json[string] v) { m_type = Type.object; m_object = v; return v; }

	/**
		Allows removal of values from Type.Object Json objects.
	*/
	void remove(string item) { checkType!(Json[string])(); m_object.remove(item); }

	/**
		The current type id of this JSON object.
	*/
	@property Type type() const { return m_type; }

	/**
		Allows direct indexing of array typed JSON values.
	*/
	ref inout(Json) opIndex(size_t idx) inout { checkType!(Json[])(); return m_array[idx]; }

	/**
		Allows direct indexing of object typed JSON values using a string as
		the key.
	*/
	const(Json) opIndex(string key) const {
		checkType!(Json[string])();
		if( auto pv = key in m_object ) return *pv;
		Json ret = Json.undefined;
		ret.m_string = key;
		return ret;
	}
	/// ditto
	ref Json opIndex(string key){
		checkType!(Json[string])();
		if( auto pv = key in m_object )
			return *pv;
		m_object[key] = Json();
		m_object[key].m_type = Type.undefined; // DMDBUG: AAs are teh $H1T!!!11
		assert(m_object[key].type == Type.undefined);
		m_object[key].m_string = key;
		return m_object[key];
	}

	/**
		Returns a slice of a JSON array.
	*/
	inout(Json[]) opSlice() inout { checkType!(Json[])(); return m_array; }
	///
	inout(Json[]) opSlice(size_t from, size_t to) inout { checkType!(Json[])(); return m_array[from .. to]; }

	/**
		Returns the number of entries of string, array or object typed JSON values.
	*/
	@property size_t length()
	const {
		switch(m_type){
			case Type.string: return m_string.length;
			case Type.array: return m_array.length;
			case Type.object: return m_object.length;
			default:
				enforce(false, "Json.length() can only be called on strings, arrays and objects, not "~.to!string(m_type)~".");
				return 0;
		}
	}

	/**
		Allows foreach iterating over JSON objects and arrays.
	*/
	int opApply(int delegate(ref Json obj) del)
	{
		enforce(m_type == Type.array || m_type == Type.object, "opApply may only be called on objects and arrays, not "~.to!string(m_type)~".");
		if( m_type == Type.array ){
			foreach( ref v; m_array )
				if( auto ret = del(v) )
					return ret;
			return 0;
		} else {
			foreach( ref v; m_object )
				if( v.type != Type.undefined )
					if( auto ret = del(v) )
						return ret;
			return 0;
		}
	}
	/// ditto
	int opApply(int delegate(ref const Json obj) del)
	const {
		enforce(m_type == Type.array || m_type == Type.object, "opApply may only be called on objects and arrays, not "~.to!string(m_type)~".");
		if( m_type == Type.array ){
			foreach( ref v; m_array )
				if( auto ret = del(v) )
					return ret;
			return 0;
		} else {
			foreach( ref v; m_object )
				if( v.type != Type.undefined )
					if( auto ret = del(v) )
						return ret;
			return 0;
		}
	}
	/// ditto
	int opApply(int delegate(ref size_t idx, ref Json obj) del)
	{
		enforce(m_type == Type.array, "opApply may only be called on arrays, not "~.to!string(m_type)~"");
		foreach( idx, ref v; m_array )
			if( auto ret = del(idx, v) )
				return ret;
		return 0;
	}
	/// ditto
	int opApply(int delegate(ref size_t idx, ref const Json obj) del)
	const {
		enforce(m_type == Type.array, "opApply may only be called on arrays, not "~.to!string(m_type)~".");
		foreach( idx, ref v; m_array )
			if( auto ret = del(idx, v) )
				return ret;
		return 0;
	}
	/// ditto
	int opApply(int delegate(ref string idx, ref Json obj) del)
	{
		enforce(m_type == Type.object, "opApply may only be called on objects, not "~.to!string(m_type)~".");
		foreach( idx, ref v; m_object )
			if( v.type != Type.undefined )
				if( auto ret = del(idx, v) )
					return ret;
		return 0;
	}
	/// ditto
	int opApply(int delegate(ref string idx, ref const Json obj) del)
	const {
		enforce(m_type == Type.object, "opApply may only be called on objects, not "~.to!string(m_type)~".");
		foreach( idx, ref v; m_object )
			if( v.type != Type.undefined )
				if( auto ret = del(idx, v) )
					return ret;
		return 0;
	}

	/**
		Converts the JSON value to the corresponding D type - types must match exactly.
	*/
	inout(T) opCast(T)() inout { return get!T; }
	/// ditto
	@property inout(T) get(T)()
	inout {
		checkType!T();
		static if( is(T == bool) ) return m_bool;
		else static if( is(T == double) ) return m_float;
		else static if( is(T == float) ) return cast(T)m_float;
		else static if( is(T == long) ) return m_int;
		else static if( is(T : long) ){ enforce(m_int <= T.max && m_int >= T.min); return cast(T)m_int; }
		else static if( is(T == string) ) return m_string;
		else static if( is(T == Json[]) ) return m_array;
		else static if( is(T == Json[string]) ) return m_object;
		else static assert("JSON can only be casted to (bool, long, double, string, Json[] or Json[string]. Not "~T.stringof~".");
	}
	/// ditto
	@property const(T) opt(T)(const(T) def = T.init)
	const {
		if( typeId!T != m_type ) return def;
		return get!T;
	}
	/// ditto
	@property T opt(T)(T def = T.init)
	{
		if( typeId!T != m_type ) return def;
		return get!T;
	}

	/**
		Converts the JSON value to the corresponding D type - types are converted as neccessary.
	*/
	@property inout(T) to(T)()
	inout {
		static if( is(T == bool) ){
			final switch( m_type ){
				case Type.undefined: return false;
				case Type.null_: return false;
				case Type.bool_: return m_bool;
				case Type.int_: return m_int != 0;
				case Type.float_: return m_float != 0;
				case Type.string: return m_string.length > 0;
				case Type.array: return m_array.length > 0;
				case Type.object: return m_object.length > 0;
			}
		} else static if( is(T == double) ){
			final switch( m_type ){
				case Type.undefined: return T.init;
				case Type.null_: return 0;
				case Type.bool_: return m_bool ? 1 : 0;
				case Type.int_: return m_int;
				case Type.float_: return m_float;
				case Type.string: return .to!double(cast(string)m_string);
				case Type.array: return double.init;
				case Type.object: return double.init;
			}
		} else static if( is(T == float) ){
			final switch( m_type ){
				case Type.undefined: return T.init;
				case Type.null_: return 0;
				case Type.bool_: return m_bool ? 1 : 0;
				case Type.int_: return m_int;
				case Type.float_: return m_float;
				case Type.string: return .to!float(cast(string)m_string);
				case Type.array: return float.init;
				case Type.object: return float.init;
			}
		}
		else static if( is(T == long) ){
			final switch( m_type ){
				case Type.undefined: return 0;
				case Type.null_: return 0;
				case Type.bool_: return m_bool ? 1 : 0;
				case Type.int_: return m_int;
				case Type.float_: return cast(long)m_float;
				case Type.string: return .to!long(m_string);
				case Type.array: return 0;
				case Type.object: return 0;
			}
		} else static if( is(T : long) ){
			final switch( m_type ){
				case Type.undefined: return 0;
				case Type.null_: return 0;
				case Type.bool_: return m_bool ? 1 : 0;
				case Type.int_: return cast(T)m_int;
				case Type.float_: return cast(T)m_float;
				case Type.string: return cast(T).to!long(cast(string)m_string);
				case Type.array: return 0;
				case Type.object: return 0;
			}
		} else static if( is(T == string) ){
			switch( m_type ){
				default: return toString();
				case Type.string: return m_string;
			}
		} else static if( is(T == Json[]) ){
			switch( m_type ){
				default: return Json([this]);
				case Type.array: return m_array;
			}
		} else static if( is(T == Json[string]) ){
			switch( m_type ){
				default: return Json(["value": this]);
				case Type.object: return m_object;
			}
		} else static assert("JSON can only be casted to (bool, long, double, string, Json[] or Json[string]. Not "~T.stringof~".");
	}

	/**
		Performs unary operations on the JSON value.

		The following operations are supported for each type:

		$(DL
			$(DT Null)   $(DD none)
			$(DT Bool)   $(DD ~)
			$(DT Int)    $(DD +, -, ++, --)
			$(DT Float)  $(DD +, -, ++, --)
			$(DT String) $(DD none)
			$(DT Array)  $(DD none)
			$(DT Object) $(DD none)
		)
	*/
	Json opUnary(string op)()
	const {
		static if( op == "~" ){
			checkType!bool();
			return Json(~m_bool);
		} else static if( op == "+" || op == "-" || op == "++" || op == "--" ){
			if( m_type == Type.int_ ) mixin("return Json("~op~"m_int);");
			else if( m_type == Type.float_ ) mixin("return Json("~op~"m_float);");
			else enforce(false, "'"~op~"' only allowed on scalar types, not on "~.to!string(m_type)~".");
		} else static assert("Unsupported operator '"~op~"' for type JSON.");
	}

	/**
		Performs binary operations between JSON values.

		The two JSON values must be of the same run time type or an exception
		will be thrown. Only the operations listed are allowed for each of the
		types.

		$(DL
			$(DT Null)   $(DD none)
			$(DT Bool)   $(DD &&, ||)
			$(DT Int)    $(DD +, -, *, /, %)
			$(DT Float)  $(DD +, -, *, /, %)
			$(DT String) $(DD ~)
			$(DT Array)  $(DD ~)
			$(DT Object) $(DD in)
		)
	*/
	Json opBinary(string op)(ref const(Json) other)
	const {
		enforce(m_type == other.m_type, "Binary operation '"~op~"' between "~.to!string(m_type)~" and "~.to!string(other.m_type)~" JSON objects.");
		static if( op == "&&" ){
			enforce(m_type == Type.bool_, "'&&' only allowed for Type.Bool, not "~.to!string(m_type)~".");
			return Json(m_bool && other.m_bool);
		} else static if( op == "||" ){
			enforce(m_type == Type.bool_, "'||' only allowed for Type.Bool, not "~.to!string(m_type)~".");
			return Json(m_bool || other.m_bool);
		} else static if( op == "+" ){
			if( m_type == Type.Int ) return Json(m_int + other.m_int);
			else if( m_type == Type.float_ ) return Json(m_float + other.m_float);
			else enforce(false, "'+' only allowed for scalar types, not "~.to!string(m_type)~".");
		} else static if( op == "-" ){
			if( m_type == Type.Int ) return Json(m_int - other.m_int);
			else if( m_type == Type.float_ ) return Json(m_float - other.m_float);
			else enforce(false, "'-' only allowed for scalar types, not "~.to!string(m_type)~".");
		} else static if( op == "*" ){
			if( m_type == Type.Int ) return Json(m_int * other.m_int);
			else if( m_type == Type.float_ ) return Json(m_float * other.m_float);
			else enforce(false, "'*' only allowed for scalar types, not "~.to!string(m_type)~".");
		} else static if( op == "/" ){
			if( m_type == Type.Int ) return Json(m_int / other.m_int);
			else if( m_type == Type.float_ ) return Json(m_float / other.m_float);
			else enforce(false, "'/' only allowed for scalar types, not "~.to!string(m_type)~".");
		} else static if( op == "%" ){
			if( m_type == Type.Int ) return Json(m_int % other.m_int);
			else if( m_type == Type.float_ ) return Json(m_float % other.m_float);
			else enforce(false, "'%' only allowed for scalar types, not "~.to!string(m_type)~".");
		} else static if( op == "~" ){
			if( m_type == Type.string ) return Json(m_string ~ other.m_string);
			else enforce(false, "'~' only allowed for strings, not "~.to!string(m_type)~".");
		} else static assert("Unsupported operator '"~op~"' for type JSON.");
		assert(false);
	}
	/// ditto
	Json opBinary(string op)(Json other)
		if( op == "~" )
	{
		static if( op == "~" ){
			if( m_type == Type.string ) return Json(m_string ~ other.m_string);
			else if( m_type == Type.array ) return Json(m_array ~ other.m_array);
			else enforce(false, "'~' only allowed for strings and arrays, not "~.to!string(m_type)~".");
		} else static assert("Unsupported operator '"~op~"' for type JSON.");
		assert(false);
	}
	/// ditto
	void opOpAssign(string op)(Json other)
		if( op == "+" || op == "-" || op == "*" ||op == "/" || op == "%" )
	{
		enforce(m_type == other.m_type, "Binary operation '"~op~"' between "~.to!string(m_type)~" and "~.to!string(other.m_type)~" JSON objects.");
		static if( op == "+" ){
			if( m_type == Type.int_ ) m_int += other.m_int;
			else if( m_type == Type.float_ ) m_float += other.m_float;
			else enforce(false, "'+' only allowed for scalar types, not "~.to!string(m_type)~".");
		} else static if( op == "-" ){
			if( m_type == Type.int_ ) m_int -= other.m_int;
			else if( m_type == Type.float_ ) m_float -= other.m_float;
			else enforce(false, "'-' only allowed for scalar types, not "~.to!string(m_type)~".");
		} else static if( op == "*" ){
			if( m_type == Type.int_ ) m_int *= other.m_int;
			else if( m_type == Type.float_ ) m_float *= other.m_float;
			else enforce(false, "'*' only allowed for scalar types, not "~.to!string(m_type)~".");
		} else static if( op == "/" ){
			if( m_type == Type.int_ ) m_int /= other.m_int;
			else if( m_type == Type.float_ ) m_float /= other.m_float;
			else enforce(false, "'/' only allowed for scalar types, not "~.to!string(m_type)~".");
		} else static if( op == "%" ){
			if( m_type == Type.int_ ) m_int %= other.m_int;
			else if( m_type == Type.float_ ) m_float %= other.m_float;
			else enforce(false, "'%' only allowed for scalar types, not "~.to!string(m_type)~".");
		} /*else static if( op == "~" ){
			if( m_type == Type.String ) m_string ~= other.m_string;
			else if( m_type == Type.Array ) m_array ~= other.m_array;
			else enforce(false, "'%' only allowed for scalar types, not "~.to!string(m_type)~".");
		}*/ else static assert("Unsupported operator '"~op~"' for type JSON.");
		assert(false);
	}
	/// ditto
	Json opBinary(string op)(bool other) const { checkType!bool(); mixin("return Json(m_bool "~op~" other);"); }
	/// ditto
	Json opBinary(string op)(long other) const { checkType!long(); mixin("return Json(m_int "~op~" other);"); }
	/// ditto
	Json opBinary(string op)(double other) const { checkType!double(); mixin("return Json(m_float "~op~" other);"); }
	/// ditto
	Json opBinary(string op)(string other) const { checkType!string(); mixin("return Json(m_string "~op~" other);"); }
	/// ditto
	Json opBinary(string op)(Json[] other) { checkType!(Json[])(); mixin("return Json(m_array "~op~" other);"); }
	/// ditto
	Json opBinaryRight(string op)(bool other) const { checkType!bool(); mixin("return Json(other "~op~" m_bool);"); }
	/// ditto
	Json opBinaryRight(string op)(long other) const { checkType!long(); mixin("return Json(other "~op~" m_int);"); }
	/// ditto
	Json opBinaryRight(string op)(double other) const { checkType!double(); mixin("return Json(other "~op~" m_float);"); }
	/// ditto
	Json opBinaryRight(string op)(string other) const if(op == "~") { checkType!string(); return Json(other ~ m_string); }
	/// ditto
	inout(Json)* opBinaryRight(string op)(string other) inout if(op == "in") {
		checkType!(Json[string])();
		auto pv = other in m_object;
		if( !pv ) return null;
		if( pv.type == Type.undefined ) return null;
		return pv;
	}
	/// ditto
	Json opBinaryRight(string op)(Json[] other) { checkType!(Json[])(); mixin("return Json(other "~op~" m_array);"); }

	/**
		Allows to access existing fields of a JSON object using dot syntax.
	*/
	@property const(Json) opDispatch(string prop)() const { return opIndex(prop); }
	/// ditto
	@property ref Json opDispatch(string prop)() { return opIndex(prop); }

	/**
		Compares two JSON values for equality.

		If the two values have different types, they are considered unequal.
		This differs with ECMA script, which performs a type conversion before
		comparing the values.
	*/
	bool opEquals(ref const Json other)
	const {
		if( m_type != other.m_type ) return false;
		final switch(m_type){
			case Type.undefined: return false;
			case Type.null_: return true;
			case Type.bool_: return m_bool == other.m_bool;
			case Type.int_: return m_int == other.m_int;
			case Type.float_: return m_float == other.m_float;
			case Type.string: return m_string == other.m_string;
			case Type.array: return m_array == other.m_array;
			case Type.object: return m_object == other.m_object;
		}
	}
	/// ditto
	bool opEquals(const Json other) const { return opEquals(other); }
	/// ditto
	bool opEquals(typeof(null)) const { return m_type == Type.null_; }
	/// ditto
	bool opEquals(bool v) const { return m_type == Type.bool_ && m_bool == v; }
	/// ditto
	bool opEquals(long v) const { return m_type == Type.int_ && m_int == v; }
	/// ditto
	bool opEquals(double v) const { return m_type == Type.float_ && m_float == v; }
	/// ditto
	bool opEquals(string v) const { return m_type == Type.string && m_string == v; }

	/**
		Compares two JSON values.

		If the types of the two values differ, the value with the smaller type
		id is considered the smaller value. This differs from ECMA script, which
		performs a type conversion before comparing the values.

		JSON values of type Object cannot be compared and will throw an
		exception.
	*/
	int opCmp(ref const Json other)
	const {
		if( m_type != other.m_type ) return m_type < other.m_type ? -1 : 1;
		final switch(m_type){
			case Type.undefined: return 0;
			case Type.null_: return 0;
			case Type.bool_: return m_bool < other.m_bool ? -1 : m_bool == other.m_bool ? 0 : 1;
			case Type.int_: return m_int < other.m_int ? -1 : m_int == other.m_int ? 0 : 1;
			case Type.float_: return m_float < other.m_float ? -1 : m_float == other.m_float ? 0 : 1;
			case Type.string: return m_string < other.m_string ? -1 : m_string == other.m_string ? 0 : 1;
			case Type.array: return m_array < other.m_array ? -1 : m_array == other.m_array ? 0 : 1;
			case Type.object:
				enforce(false, "JSON objects cannot be compared.");
				assert(false);
		}
	}



	/**
		Returns the type id corresponding to the given D type.
	*/
	static @property Type typeId(T)() {
		static if( is(T == typeof(null)) ) return Type.null_;
		else static if( is(T == bool) ) return Type.bool_;
		else static if( is(T == double) ) return Type.float_;
		else static if( is(T == float) ) return Type.float_;
		else static if( is(T : long) ) return Type.int_;
		else static if( is(T == string) ) return Type.string;
		else static if( is(T == Json[]) ) return Type.array;
		else static if( is(T == Json[string]) ) return Type.object;
		else static assert(false, "Unsupported JSON type '"~T.stringof~"'. Only bool, long, double, string, Json[] and Json[string] are allowed.");
	}

	/**
		Returns the JSON object as a string.

		For large JSON values use writeJsonString instead as this function will store the whole string
		in memory, whereas writeJsonString writes it out bit for bit.

		See_Also: writeJsonString, toPrettyString
	*/
	string toString()
	const {
		auto ret = appender!string();
		writeJsonString(ret, this);
		return ret.data;
	}

	/**
		Returns the JSON object as a "pretty" string.

		---
		auto json = Json(["foo": Json("bar")]);
		writeln(json.toPrettyString());

		// output:
		// {
		//     "foo": "bar"
		// }
		---

		Params:
			level = Specifies the base amount of indentation for the output. Indentation  is always
				done using tab characters.

		See_Also: writePrettyJsonString, toString
	*/
	string toPrettyString(int level = 0)
	const {
		auto ret = appender!string();
		writePrettyJsonString(ret, this, level);
		return ret.data;
	}

	private void checkType(T)()
	const {
		string dbg;
		if( m_type == Type.undefined ) dbg = " field "~m_string;
		enforce(typeId!T == m_type, "Trying to access JSON"~dbg~" of type "~.to!string(m_type)~" as "~T.stringof~".");
	}

	/*invariant()
	{
		assert(m_type >= Type.Undefined && m_type <= Type.Object);
	}*/
}


/******************************************************************************/
/* public functions                                                           */
/******************************************************************************/

/**
	Parses the given range as a JSON string and returns the corresponding Json object.

	The range is shrunk during parsing, leaving any remaining text that is not part of
	the JSON contents.

	Throws an Exception if any parsing error occured.
*/
Json parseJson(R)(ref R range, int* line = null)
	if( is(R == string) )
{
	Json ret;
	enforce(!range.empty, "JSON string is empty.");

	skipWhitespace(range, line);

	version(JsonLineNumbers){
		import vibe.core.log;
		int curline = line ? *line : 0;
		scope(failure) logError("Error in line: %d", curline);
	}

	switch( range.front ){
		case 'f':
			enforce(range[1 .. $].startsWith("alse"), "Expected 'false', got '"~range[0 .. min(5, $)]~"'.");
			range.popFrontN(5);
			ret = false;
			break;
		case 'n':
			enforce(range[1 .. $].startsWith("ull"), "Expected 'null', got '"~range[0 .. min(4, $)]~"'.");
			range.popFrontN(4);
			ret = null;
			break;
		case 't':
			enforce(range[1 .. $].startsWith("rue"), "Expected 'true', got '"~range[0 .. min(4, $)]~"'.");
			range.popFrontN(4);
			ret = true;
			break;
		case '0': .. case '9'+1:
		case '-':
			bool is_float;
			auto num = skipNumber(range, is_float);
			if( is_float ) ret = to!double(num);
			else ret = to!long(num);
			break;
		case '\"':
			ret = skipJsonString(range);
			break;
		case '[':
			Json[] arr;
			range.popFront();
			while(true) {
				skipWhitespace(range, line);
				enforce(!range.empty);
				if(range.front == ']') break;
				arr ~= parseJson(range, line);
				skipWhitespace(range, line);
				enforce(!range.empty && (range.front == ',' || range.front == ']'), "Expected ']' or ','.");
				if( range.front == ']' ) break;
				else range.popFront();
			}
			range.popFront();
			ret = arr;
			break;
		case '{':
			Json[string] obj;
			range.popFront();
			while(true) {
				skipWhitespace(range, line);
				enforce(!range.empty);
				if(range.front == '}') break;
				string key = skipJsonString(range);
				skipWhitespace(range, line);
				enforce(range.startsWith(":"), "Expected ':' for key '" ~ key ~ "'");
				range.popFront();
				skipWhitespace(range, line);
				Json itm = parseJson(range, line);
				obj[key] = itm;
				skipWhitespace(range, line);
				enforce(!range.empty && (range.front == ',' || range.front == '}'), "Expected '}' or ',' - got '"~range[0]~"'.");
				if( range.front == '}' ) break;
				else range.popFront();
			}
			range.popFront();
			ret = obj;
			break;
		default:
			enforce(false, "Expected valid json token, got '"~to!string(range.length)~range[0 .. min(12, $)]~"'.");
	}

	assert(ret.type != Json.Type.undefined);
	version(JsonLineNumbers) ret.line = curline;
	return ret;
}

/**
	Parses the given JSON string and returns the corresponding Json object.

	Throws an Exception if any parsing error occurs.
*/
Json parseJsonString(string str)
{
	auto strcopy = str;
	try {
		auto ret = parseJson(strcopy);
		enforce(strcopy.strip().length == 0, "Expected end of string after JSON value.");
		return ret;
	} catch (Exception e) {
		throw new Exception(format("JSON format error at byte %s: %s", str.length - strcopy.length, e.msg));
	}
}

unittest {
	assert(parseJsonString("null") == Json(null));
	assert(parseJsonString("true") == Json(true));
	assert(parseJsonString("false") == Json(false));
	assert(parseJsonString("1") == Json(1));
	assert(parseJsonString("2.0") == Json(2.0));
	assert(parseJsonString("\"test\"") == Json("test"));
	assert(parseJsonString("[1, 2, 3]") == Json([Json(1), Json(2), Json(3)]));
	assert(parseJsonString("{\"a\": 1}") == Json(["a": Json(1)]));
	assert(parseJsonString(`"\\\/\b\f\n\r\t\u1234"`).get!string == "\\/\b\f\n\r\t\u1234");
}


/**
	Serializes the given value to JSON.

	The following types of values are supported:

	$(DL
		$(DT Json)            $(DD Used as-is)
		$(DT null)            $(DD Converted to Json.Type.Null)
		$(DT bool)            $(DD Converted to Json.Type.Bool)
		$(DT float, double)   $(DD Converted to Json.Type.Double)
		$(DT short, ushort, int, uint, long, ulong) $(DD Converted to Json.Type.Int)
		$(DT string)          $(DD Converted to Json.Type.String)
		$(DT T[])             $(DD Converted to Json.Type.Array)
		$(DT T[string])       $(DD Converted to Json.Type.Object)
		$(DT struct)          $(DD Converted to Json.Type.Object)
		$(DT class)           $(DD Converted to Json.Type.Object or Json.Type.Null)
	)

	All entries of an array or an associative array, as well as all R/W properties and
	all public fields of a struct/class are recursively serialized using the same rules.

	Fields ending with an underscore will have the last underscore stripped in the
	serialized output. This makes it possible to use fields with D keywords as their name
	by simply appending an underscore.

	The following methods can be used to customize the serialization of structs/classes:

	---
	Json toJson() const;
	static T fromJson(Json src);

	string toString() const;
	static T fromString(string src);
	---

	The methods will have to be defined in pairs. The first pair that is implemented by
	the type will be used for serialization (i.e. toJson overrides toString).
*/
Json serializeToJson(T)(T value)
{
	alias Unqual!T TU;
<<<<<<< HEAD
	static if (is(TU == Json)) return value;
	else static if (is(TU == typeof(null))) return Json(null);
	else static if (is(TU == bool)) return Json(value);
	else static if (is(TU == float)) return Json(cast(double)value);
	else static if (is(TU == double)) return Json(value);
	else static if (is(TU == DateTime)) return Json(value.toISOExtString());
	else static if (is(TU == SysTime)) return Json(value.toISOExtString());
	else static if (is(TU : long)) return Json(cast(long)value);
	else static if (is(TU : string)) return Json(value);
	else static if (isArray!T) {
=======
	static if( is(TU == Json) ) return value;
	else static if( is(TU == typeof(null)) ) return Json(null);
	else static if( is(TU == bool) ) return Json(value);
	else static if( is(TU == float) ) return Json(cast(double)value);
	else static if( is(TU == double) ) return Json(value);
	else static if( is(TU == DateTime) ) return Json(value.toISOExtString());
	else static if( is(TU == Date) ) return Json(value.toISOExtString());
	else static if( is(TU == SysTime) ) return Json(value.toISOExtString());
	else static if( is(TU : long) ) return Json(cast(long)value);
	else static if( is(TU : string) ) return Json(value);
	else static if( isArray!T ){
>>>>>>> 668675c8
		auto ret = new Json[value.length];
		foreach (i; 0 .. value.length)
			ret[i] = serializeToJson(value[i]);
		return Json(ret);
	} else static if (isAssociativeArray!TU) {
		Json[string] ret;
		alias KeyType!T TK;
		foreach (key, value; value) {
			static if(is(TK == string)) {
				ret[key] = serializeToJson(value);
			} else static if (is(TK == enum)) {
				ret[to!string(key)] = serializeToJson(value);
			} else static if (isStringSerializable!(TK)) {
				ret[key.toString()] = serializeToJson(value);
			} else static assert("AA key type %s not supported for JSON serialization.");
		}
		return Json(ret);
	} else static if (isJsonSerializable!TU) {
		return value.toJson();
	} else static if (isStringSerializable!TU) {
		return Json(value.toString());
	} else static if (is(TU == struct)) {
		Json[string] ret;
		foreach (m; __traits(allMembers, T)) {
			static if (isRWField!(TU, m)) {
				auto mv = __traits(getMember, value, m);
				ret[underscoreStrip(m)] = serializeToJson(mv);
			}
		}
		return Json(ret);
	} else static if(is(TU == class)) {
		if (value is null) return Json(null);
		Json[string] ret;
		foreach (m; __traits(allMembers, T)) {
			static if (isRWField!(TU, m)) {
				auto mv = __traits(getMember, value, m);
				ret[underscoreStrip(m)] = serializeToJson(mv);
			}
		}
		return Json(ret);
	} else static if (isPointer!TU) {
		if (value is null) return Json(null);
		return serializeToJson(*value);
	} else {
		static assert(false, "Unsupported type '"~T.stringof~"' for JSON serialization.");
	}
}


/**
	Deserializes a JSON value into the destination variable.

	The same types as for serializeToJson() are supported and handled inversely.
*/
void deserializeJson(T)(ref T dst, Json src)
{
	dst = deserializeJson!T(src);
}
/// ditto
T deserializeJson(T)(Json src)
{
<<<<<<< HEAD
	static if (is(T == Json)) return src;
	else static if (is(T == typeof(null))) { return null; }
	else static if (is(T == bool)) return src.get!bool;
	else static if (is(T == float)) return src.to!float;   // since doubles are frequently serialized without
	else static if (is(T == double)) return src.to!double; // a decimal point, we allow conversions here
	else static if (is(T == DateTime)) return DateTime.fromISOExtString(src.get!string);
	else static if (is(T == SysTime)) return SysTime.fromISOExtString(src.get!string);
	else static if (is(T : long)) return cast(T)src.get!long;
	else static if (is(T : string)) return cast(T)src.get!string;
	else static if (isArray!T) {
=======
	static if( is(T == Json) ) return src;
	else static if( is(T == typeof(null)) ){ return null; }
	else static if( is(T == bool) ) return src.get!bool;
	else static if( is(T == float) ) return src.to!float;   // since doubles are frequently serialized without
	else static if( is(T == double) ) return src.to!double; // a decimal point, we allow conversions here
	else static if( is(T == DateTime) ) return DateTime.fromISOExtString(src.get!string);
	else static if( is(T == Date) ) return Date.fromISOExtString(src.get!string);
	else static if( is(T == SysTime) ) return SysTime.fromISOExtString(src.get!string);
	else static if( is(T : long) ) return cast(T)src.get!long;
	else static if( is(T : string) ) return cast(T)src.get!string;
	else static if( isArray!T ){
>>>>>>> 668675c8
		alias typeof(T.init[0]) TV;
		auto dst = new Unqual!TV[src.length];
		foreach (size_t i, v; src)
			dst[i] = deserializeJson!(Unqual!TV)(v);
		return dst;
	} else static if (isAssociativeArray!T) {
		alias typeof(T.init.values[0]) TV;
		alias KeyType!T TK;
		Unqual!TV[TK] dst;
		foreach (string key, value; src) {
			static if (is(TK == string)) {
				dst[key] = deserializeJson!(Unqual!TV)(value);
			} else static if (is(TK == enum)) { 
				dst[to!(TK)(key)] = deserializeJson!(Unqual!TV)(value);
			} else static if (isStringSerializable!TK) {
				auto dsk = TK.fromString(key);
				dst[dsk] = deserializeJson!(Unqual!TV)(value);
			} else static assert("AA key type %s not supported for JSON serialization.");
		}
		return dst;
	} else static if (isJsonSerializable!T) {
		return T.fromJson(src);
	} else static if (isStringSerializable!T) {
		return T.fromString(src.get!string);
	} else static if (is(T == struct)) {
		T dst;
		foreach (m; __traits(allMembers, T)) {
			static if (isRWPlainField!(T, m) || isRWField!(T, m)) {
				alias typeof(__traits(getMember, dst, m)) TM;
				__traits(getMember, dst, m) = deserializeJson!TM(src[underscoreStrip(m)]);
			}
		}
		return dst;
	} else static if (is(T == class)) {
		if (src.type == Json.Type.null_) return null;
		auto dst = new T;
		foreach (m; __traits(allMembers, T)) {
			static if (isRWPlainField!(T, m) || isRWField!(T, m)) {
				alias typeof(__traits(getMember, dst, m)) TM;
				__traits(getMember, dst, m) = deserializeJson!TM(src[underscoreStrip(m)]);
			}
		}
		return dst;
	} else static if (isPointer!T) {
		if (src.type == Json.Type.null_) return null;
		alias typeof(*T.init) TD;
		dst = new TD;
		*dst = deserializeJson!TD(src);
		return dst;
	} else {
		static assert(false, "Unsupported type '"~T.stringof~"' for JSON serialization.");
	}
}

unittest {
	import std.stdio;
	enum Foo : string { k = "test" }
	enum Boo : int { l = 5 }
	static struct S { float a; double b; bool c; int d; string e; byte f; ubyte g; long h; ulong i; float[] j; Foo k; Boo l; }
	immutable S t = {1.5, -3.0, true, int.min, "Test", -128, 255, long.min, ulong.max, [1.1, 1.2, 1.3], Foo.k, Boo.l};
	S u;
	deserializeJson(u, serializeToJson(t));
	assert(t.a == u.a);
	assert(t.b == u.b);
	assert(t.c == u.c);
	assert(t.d == u.d);
	assert(t.e == u.e);
	assert(t.f == u.f);
	assert(t.g == u.g);
	assert(t.h == u.h);
	assert(t.i == u.i);
	assert(t.j == u.j);
	assert(t.k == u.k);
	assert(t.l == u.l);
}

unittest {
	static struct A { int value; static A fromJson(Json val) { return A(val.get!int); } Json toJson() const { return Json(value); } }
	static struct C { int value; static C fromString(string val) { return C(val.to!int); } string toString() const { return value.to!string; } }
	static struct D { int value; }

	assert(serializeToJson(const A(123)) == Json(123));
	assert(serializeToJson(A(123))       == Json(123));
	assert(serializeToJson(const C(123)) == Json("123"));
	assert(serializeToJson(C(123))       == Json("123"));
	assert(serializeToJson(const D(123)) == serializeToJson(["value": 123]));
	assert(serializeToJson(D(123))       == serializeToJson(["value": 123]));
}

unittest {
	auto d = Date(2001,1,1);
	deserializeJson(d, serializeToJson(Date.init));
	assert(d == Date.init);
	deserializeJson(d, serializeToJson(Date(2001,1,1)));
	assert(d == Date(2001,1,1));
}

unittest {
	static class C {
		int a;
		private int _b;
		@property int b() const { return _b; }
		@property void b(int v) { _b = v; }

		@property int test() const { return 10; }

		void test2() {}
	}
	C c = new C;
	c.a = 1;
	c.b = 2;

	C d;
	deserializeJson(d, serializeToJson(c));
	assert(c.a == d.a);
	assert(c.b == d.b);
}

unittest {
	static struct C { int value; static C fromString(string val) { return C(val.to!int); } string toString() const { return value.to!string; } }
	enum Color { Red, Green, Blue }
	{
		static class T {
			string[Color] enumIndexedMap;
			string[C] stringableIndexedMap;
			this() {
				enumIndexedMap = [ Color.Red : "magenta", Color.Blue : "deep blue" ];
                                stringableIndexedMap = [ C(42) : "forty-two" ];
			}
		}

		T original = new T;
		original.enumIndexedMap[Color.Green] = "olive";
		T other;
		deserializeJson(other, serializeToJson(original));
		assert(serializeToJson(other) == serializeToJson(original));
	}
	{
		static struct S {
			string[Color] enumIndexedMap;
			string[C] stringableIndexedMap;
		}

		S *original = new S;
		original.enumIndexedMap = [ Color.Red : "magenta", Color.Blue : "deep blue" ];
		original.enumIndexedMap[Color.Green] = "olive";
                original.stringableIndexedMap = [ C(42) : "forty-two" ];
		S other;
		deserializeJson(other, serializeToJson(original));
		assert(serializeToJson(other) == serializeToJson(original));
	}
}

/**
	Writes the given JSON object as a JSON string into the destination range.

	This function will convert the given JSON value to a string without adding
	any white space between tokens (no newlines, no indentation and no padding).
	The output size is thus minizized, at the cost of bad human readability.

	Params:
		dst   = References the string output range to which the result is written.
		json  = Specifies the JSON value that is to be stringified.

	See_Also: Json.toString, writePrettyJsonString
*/
void writeJsonString(R)(ref R dst, in Json json)
//	if( isOutputRange!R && is(ElementEncodingType!R == char) )
{
	final switch( json.type ){
		case Json.Type.undefined: dst.put("undefined"); break;
		case Json.Type.null_: dst.put("null"); break;
		case Json.Type.bool_: dst.put(cast(bool)json ? "true" : "false"); break;
		case Json.Type.int_: formattedWrite(dst, "%d", json.get!long); break;
		case Json.Type.float_: formattedWrite(dst, "%.16g", json.get!double); break;
		case Json.Type.string:
			dst.put("\"");
			jsonEscape(dst, cast(string)json);
			dst.put("\"");
			break;
		case Json.Type.array:
			dst.put("[");
			bool first = true;
			foreach( ref const Json e; json ){
				if( e.type == Json.Type.undefined ) continue;
				if( !first ) dst.put(",");
				first = false;
				writeJsonString(dst, e);
			}
			dst.put("]");
			break;
		case Json.Type.object:
			dst.put("{");
			bool first = true;
			foreach( string k, ref const Json e; json ){
				if( e.type == Json.Type.undefined ) continue;
				if( !first ) dst.put(",");
				first = false;
				dst.put("\"");
				jsonEscape(dst, k);
				dst.put("\":");
				writeJsonString(dst, e);
			}
			dst.put("}");
			break;
	}
}

/**
	Writes the given JSON object as a prettified JSON string into the destination range.

	The output will contain newlines and indents to make the output human readable.

	Params:
		dst   = References the string output range to which the result is written.
		json  = Specifies the JSON value that is to be stringified.
		level = Specifies the base amount of indentation for the output. Indentation  is always
		        done using tab characters.

	See_Also: Json.toPrettyString, writeJsonString
*/
void writePrettyJsonString(R)(ref R dst, in Json json, int level = 0)
//	if( isOutputRange!R && is(ElementEncodingType!R == char) )
{
	final switch( json.type ){
		case Json.Type.undefined: dst.put("undefined"); break;
		case Json.Type.null_: dst.put("null"); break;
		case Json.Type.bool_: dst.put(cast(bool)json ? "true" : "false"); break;
		case Json.Type.int_: formattedWrite(dst, "%d", json.get!long); break;
		case Json.Type.float_: formattedWrite(dst, "%.16g", json.get!double); break;
		case Json.Type.string:
			dst.put("\"");
			jsonEscape(dst, cast(string)json);
			dst.put("\"");
			break;
		case Json.Type.array:
			dst.put("[");
			bool first = true;
			foreach( e; json ){
				if( e.type == Json.Type.undefined ) continue;
				if( !first ) dst.put(",");
				first = false;
				dst.put("\n");
				foreach( tab; 0 .. level ) dst.put('\t');
				writePrettyJsonString(dst, e, level+1);
			}
			if( json.length > 0 ) {
				dst.put('\n');
				foreach( tab; 0 .. (level-1) ) dst.put('\t');
			}
			dst.put("]");
			break;
		case Json.Type.object:
			dst.put("{");
			bool first = true;
			foreach( string k, e; json ){
				if( e.type == Json.Type.undefined ) continue;
				if( !first ) dst.put(",");
				dst.put("\n");
				first = false;
				foreach( tab; 0 .. level ) dst.put('\t');
				dst.put("\"");
				jsonEscape(dst, k);
				dst.put("\": ");
				writePrettyJsonString(dst, e, level+1);
			}
			if( json.length > 0 ) {
				dst.put('\n');
				foreach( tab; 0 .. (level-1) ) dst.put('\t');
			}
			dst.put("}");
			break;
	}
}


/// private
private void jsonEscape(R)(ref R dst, string s)
{
	foreach( ch; s ){
		switch(ch){
			default: dst.put(ch); break;
			case '\\': dst.put("\\\\"); break;
			case '\r': dst.put("\\r"); break;
			case '\n': dst.put("\\n"); break;
			case '\t': dst.put("\\t"); break;
			case '\"': dst.put("\\\""); break;
		}
	}
}

/// private
private string jsonUnescape(R)(ref R range)
{
	auto ret = appender!string();
	while(!range.empty){
		auto ch = range.front;
		switch( ch ){
			case '"': return ret.data;
			case '\\':
				range.popFront();
				enforce(!range.empty, "Unterminated string escape sequence.");
				switch(range.front){
					default: enforce("Invalid string escape sequence."); break;
					case '"': ret.put('\"'); range.popFront(); break;
					case '\\': ret.put('\\'); range.popFront(); break;
					case '/': ret.put('/'); range.popFront(); break;
					case 'b': ret.put('\b'); range.popFront(); break;
					case 'f': ret.put('\f'); range.popFront(); break;
					case 'n': ret.put('\n'); range.popFront(); break;
					case 'r': ret.put('\r'); range.popFront(); break;
					case 't': ret.put('\t'); range.popFront(); break;
					case 'u':
						range.popFront();
						dchar uch = 0;
						foreach( i; 0 .. 4 ){
							uch *= 16;
							enforce(!range.empty, "Unicode sequence must be '\\uXXXX'.");
							auto dc = range.front;
							range.popFront();
							if( dc >= '0' && dc <= '9' ) uch += dc - '0';
							else if( dc >= 'a' && dc <= 'f' ) uch += dc - 'a' + 10;
							else if( dc >= 'A' && dc <= 'F' ) uch += dc - 'A' + 10;
							else enforce(false, "Unicode sequence must be '\\uXXXX'.");
						}
						ret.put(uch);
						break;
				}
				break;
			default:
				ret.put(ch);
				range.popFront();
				break;
		}
	}
	return ret.data;
}

private string skipNumber(ref string s, out bool is_float)
{
	size_t idx = 0;
	is_float = false;
	if( s[idx] == '-' ) idx++;
	if( s[idx] == '0' ) idx++;
	else {
		enforce(isDigit(s[idx++]), "Digit expected at beginning of number.");
		while( idx < s.length && isDigit(s[idx]) ) idx++;
	}

	if( idx < s.length && s[idx] == '.' ){
		idx++;
		is_float = true;
		while( idx < s.length && isDigit(s[idx]) ) idx++;
	}

	if( idx < s.length && (s[idx] == 'e' || s[idx] == 'E') ){
		idx++;
		is_float = true;
		if( idx < s.length && (s[idx] == '+' || s[idx] == '-') ) idx++;
		enforce( idx < s.length && isDigit(s[idx]), "Expected exponent." ~ s[0 .. idx]);
		idx++;
		while( idx < s.length && isDigit(s[idx]) ) idx++;
	}

	string ret = s[0 .. idx];
	s = s[idx .. $];
	return ret;
}

private string skipJsonString(ref string s, int* line = null)
{
	enforce(s.length >= 2 && s[0] == '\"', "too small: '" ~ s ~ "'");
	s = s[1 .. $];
	string ret = jsonUnescape(s);
	enforce(s.length > 0 && s[0] == '\"', "Unterminated string literal.");
	s = s[1 .. $];
	return ret;
}

private void skipWhitespace(ref string s, int* line = null)
{
	while( s.length > 0 ){
		switch( s[0] ){
			default: return;
			case ' ', '\t': s = s[1 .. $]; break;
			case '\n':
				s = s[1 .. $];
				if( s.length > 0 && s[0] == '\r' ) s = s[1 .. $];
				if( line ) (*line)++;
				break;
			case '\r':
				s = s[1 .. $];
				if( s.length > 0 && s[0] == '\n' ) s = s[1 .. $];
				if( line ) (*line)++;
				break;
		}
	}
}

/// private
private bool isDigit(T)(T ch){ return ch >= '0' && ch <= '9'; }

private string underscoreStrip(string field_name)
{
	if( field_name.length < 1 || field_name[$-1] != '_' ) return field_name;
	else return field_name[0 .. $-1];
}

/// private
package template isStringSerializable(T) { enum isStringSerializable = is(typeof(T.init.toString()) == string) && is(typeof(T.fromString("")) == T); }

/// private
package template isJsonSerializable(T) { enum isJsonSerializable = is(typeof(T.init.toJson()) == Json) && is(typeof(T.fromJson(Json())) == T); }<|MERGE_RESOLUTION|>--- conflicted
+++ resolved
@@ -883,7 +883,6 @@
 Json serializeToJson(T)(T value)
 {
 	alias Unqual!T TU;
-<<<<<<< HEAD
 	static if (is(TU == Json)) return value;
 	else static if (is(TU == typeof(null))) return Json(null);
 	else static if (is(TU == bool)) return Json(value);
@@ -891,22 +890,10 @@
 	else static if (is(TU == double)) return Json(value);
 	else static if (is(TU == DateTime)) return Json(value.toISOExtString());
 	else static if (is(TU == SysTime)) return Json(value.toISOExtString());
+	else static if (is(TU == Date)) return Json(value.toISOExtString());
 	else static if (is(TU : long)) return Json(cast(long)value);
 	else static if (is(TU : string)) return Json(value);
 	else static if (isArray!T) {
-=======
-	static if( is(TU == Json) ) return value;
-	else static if( is(TU == typeof(null)) ) return Json(null);
-	else static if( is(TU == bool) ) return Json(value);
-	else static if( is(TU == float) ) return Json(cast(double)value);
-	else static if( is(TU == double) ) return Json(value);
-	else static if( is(TU == DateTime) ) return Json(value.toISOExtString());
-	else static if( is(TU == Date) ) return Json(value.toISOExtString());
-	else static if( is(TU == SysTime) ) return Json(value.toISOExtString());
-	else static if( is(TU : long) ) return Json(cast(long)value);
-	else static if( is(TU : string) ) return Json(value);
-	else static if( isArray!T ){
->>>>>>> 668675c8
 		auto ret = new Json[value.length];
 		foreach (i; 0 .. value.length)
 			ret[i] = serializeToJson(value[i]);
@@ -968,7 +955,6 @@
 /// ditto
 T deserializeJson(T)(Json src)
 {
-<<<<<<< HEAD
 	static if (is(T == Json)) return src;
 	else static if (is(T == typeof(null))) { return null; }
 	else static if (is(T == bool)) return src.get!bool;
@@ -976,22 +962,10 @@
 	else static if (is(T == double)) return src.to!double; // a decimal point, we allow conversions here
 	else static if (is(T == DateTime)) return DateTime.fromISOExtString(src.get!string);
 	else static if (is(T == SysTime)) return SysTime.fromISOExtString(src.get!string);
+	else static if (is(T == Date)) return Date.fromISOExtString(src.get!string);
 	else static if (is(T : long)) return cast(T)src.get!long;
 	else static if (is(T : string)) return cast(T)src.get!string;
 	else static if (isArray!T) {
-=======
-	static if( is(T == Json) ) return src;
-	else static if( is(T == typeof(null)) ){ return null; }
-	else static if( is(T == bool) ) return src.get!bool;
-	else static if( is(T == float) ) return src.to!float;   // since doubles are frequently serialized without
-	else static if( is(T == double) ) return src.to!double; // a decimal point, we allow conversions here
-	else static if( is(T == DateTime) ) return DateTime.fromISOExtString(src.get!string);
-	else static if( is(T == Date) ) return Date.fromISOExtString(src.get!string);
-	else static if( is(T == SysTime) ) return SysTime.fromISOExtString(src.get!string);
-	else static if( is(T : long) ) return cast(T)src.get!long;
-	else static if( is(T : string) ) return cast(T)src.get!string;
-	else static if( isArray!T ){
->>>>>>> 668675c8
 		alias typeof(T.init[0]) TV;
 		auto dst = new Unqual!TV[src.length];
 		foreach (size_t i, v; src)
